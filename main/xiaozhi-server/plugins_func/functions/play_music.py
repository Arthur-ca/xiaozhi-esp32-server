--- conflicted
+++ resolved
@@ -19,7 +19,6 @@
 MUSIC_CACHE = {}
 
 play_music_function_desc = {
-<<<<<<< HEAD
     "type": "function",
     "function": {
         "name": "play_music",
@@ -29,45 +28,32 @@
             "properties": {
                 "song_name": {
                     "type": "string",
-                    "description": "歌曲名称，如果没有指定具体歌名则为'random'"
-=======
-                "type": "function",
-                "function": {
-                    "name": "play_music",
-                    "description": "唱歌、听歌、播放音乐的方法。",
-                    "parameters": {
-                        "type": "object",
-                        "properties": {
-                            "song_name": {
-                                "type": "string",
-                                "description": "歌曲名称，如果用户没有指定具体歌名则为'random', 明确指定的时返回音乐的名字 示例: ```用户:播放两只老虎\n参数：两只老虎``` ```用户:播放音乐 \n参数：random ```"
-                            }
-                        },
-                        "required": ["song_name"]
-                    }
->>>>>>> 7c389a06
+                    "description": "歌曲名称，如果没有指定具体歌名则为'random'",
                 }
             },
-            "required": ["song_name"]
-        }
-    }
+            "required": ["song_name"],
+        },
+    },
 }
 
 
-@register_function('play_music', play_music_function_desc, ToolType.SYSTEM_CTL)
+@register_function("play_music", play_music_function_desc, ToolType.SYSTEM_CTL)
 def play_music(conn, song_name: str):
     try:
-        music_intent = f"播放音乐 {song_name}" if song_name != "random" else "随机播放音乐"
+        music_intent = (
+            f"播放音乐 {song_name}" if song_name != "random" else "随机播放音乐"
+        )
 
         # 检查事件循环状态
         if not conn.loop.is_running():
             logger.bind(tag=TAG).error("事件循环未运行，无法提交任务")
-            return ActionResponse(action=Action.RESPONSE, result="系统繁忙", response="请稍后再试")
+            return ActionResponse(
+                action=Action.RESPONSE, result="系统繁忙", response="请稍后再试"
+            )
 
         # 提交异步任务
         future = asyncio.run_coroutine_threadsafe(
-            handle_music_command(conn, music_intent),
-            conn.loop
+            handle_music_command(conn, music_intent), conn.loop
         )
 
         # 非阻塞回调处理
@@ -80,10 +66,14 @@
 
         future.add_done_callback(handle_done)
 
-        return ActionResponse(action=Action.RESPONSE, result="指令已接收", response="正在为您播放音乐")
+        return ActionResponse(
+            action=Action.RESPONSE, result="指令已接收", response="正在为您播放音乐"
+        )
     except Exception as e:
         logger.bind(tag=TAG).error(f"处理音乐意图错误: {e}")
-        return ActionResponse(action=Action.RESPONSE, result=str(e), response="播放音乐时出错了")
+        return ActionResponse(
+            action=Action.RESPONSE, result=str(e), response="播放音乐时出错了"
+        )
 
 
 def _extract_song_name(text):
@@ -123,27 +113,34 @@
             if ext in music_ext:
                 # 添加相对路径
                 music_files.append(str(file.relative_to(music_dir)))
-                music_file_names.append(os.path.splitext(str(file.relative_to(music_dir)))[0])
+                music_file_names.append(
+                    os.path.splitext(str(file.relative_to(music_dir)))[0]
+                )
     return music_files, music_file_names
 
 
 def initialize_music_handler(conn):
     global MUSIC_CACHE
     if MUSIC_CACHE == {}:
-        if "play_music" in conn.config["plugins"]:
-            MUSIC_CACHE["music_config"] = conn.config["plugins"]["play_music"]
+        if "music" in conn.config:
+            MUSIC_CACHE["music_config"] = conn.config["music"]
             MUSIC_CACHE["music_dir"] = os.path.abspath(
                 MUSIC_CACHE["music_config"].get("music_dir", "./music")  # 默认路径修改
             )
-            MUSIC_CACHE["music_ext"] = MUSIC_CACHE["music_config"].get("music_ext", (".mp3", ".wav", ".p3"))
-            MUSIC_CACHE["refresh_time"] = MUSIC_CACHE["music_config"].get("refresh_time", 60)
+            MUSIC_CACHE["music_ext"] = MUSIC_CACHE["music_config"].get(
+                "music_ext", (".mp3", ".wav", ".p3")
+            )
+            MUSIC_CACHE["refresh_time"] = MUSIC_CACHE["music_config"].get(
+                "refresh_time", 60
+            )
         else:
             MUSIC_CACHE["music_dir"] = os.path.abspath("./music")
             MUSIC_CACHE["music_ext"] = (".mp3", ".wav", ".p3")
             MUSIC_CACHE["refresh_time"] = 60
         # 获取音乐文件列表
-        MUSIC_CACHE["music_files"], MUSIC_CACHE["music_file_names"] = get_music_files(MUSIC_CACHE["music_dir"],
-                                                                                      MUSIC_CACHE["music_ext"])
+        MUSIC_CACHE["music_files"], MUSIC_CACHE["music_file_names"] = get_music_files(
+            MUSIC_CACHE["music_dir"], MUSIC_CACHE["music_ext"]
+        )
         MUSIC_CACHE["scan_time"] = time.time()
     return MUSIC_CACHE
 
@@ -153,15 +150,16 @@
     global MUSIC_CACHE
 
     """处理音乐播放指令"""
-    clean_text = re.sub(r'[^\w\s]', '', text).strip()
+    clean_text = re.sub(r"[^\w\s]", "", text).strip()
     logger.bind(tag=TAG).debug(f"检查是否是音乐命令: {clean_text}")
 
     # 尝试匹配具体歌名
     if os.path.exists(MUSIC_CACHE["music_dir"]):
         if time.time() - MUSIC_CACHE["scan_time"] > MUSIC_CACHE["refresh_time"]:
             # 刷新音乐文件列表
-            MUSIC_CACHE["music_files"], MUSIC_CACHE["music_file_names"] = get_music_files(MUSIC_CACHE["music_dir"],
-                                                                                          MUSIC_CACHE["music_ext"])
+            MUSIC_CACHE["music_files"], MUSIC_CACHE["music_file_names"] = (
+                get_music_files(MUSIC_CACHE["music_dir"], MUSIC_CACHE["music_ext"])
+            )
             MUSIC_CACHE["scan_time"] = time.time()
 
         potential_song = _extract_song_name(clean_text)
@@ -209,8 +207,12 @@
             opus_packets, duration = conn.tts.audio_to_opus_data(music_path)
         conn.tts.tts_audio_queue.put(
             TTSMessageDTO(
-                u_id=conn.u_id, msg_type=MsgType.TTS_TEXT_RESPONSE, content=opus_packets,
-                tts_finish_text="", sentence_type=None, duration=0
+                u_id=conn.u_id,
+                msg_type=MsgType.TTS_TEXT_RESPONSE,
+                content=opus_packets,
+                tts_finish_text="",
+                sentence_type=None,
+                duration=0,
             )
         )
 
