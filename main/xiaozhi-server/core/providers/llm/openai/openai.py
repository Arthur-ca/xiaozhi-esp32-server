--- conflicted
+++ resolved
@@ -81,7 +81,6 @@
             self.base_url = config.get("base_url")
         else:
             self.base_url = config.get("url")
-<<<<<<< HEAD
         max_tokens = config.get("max_tokens")
         if max_tokens is None or max_tokens == "":
             max_tokens = 500
@@ -232,40 +231,6 @@
 
     def response(self, session_id, dialogue):
         logger.info("[OPENAI] 调用 response")
-=======
-        # 增加timeout的配置项，单位为秒
-        timeout = config.get("timeout", 300)
-        self.timeout = int(timeout) if timeout else 300
-
-        param_defaults = {
-            "max_tokens": (500, int),
-            "temperature": (0.7, lambda x: round(float(x), 1)),
-            "top_p": (1.0, lambda x: round(float(x), 1)),
-            "frequency_penalty": (0, lambda x: round(float(x), 1)),
-        }
-
-        for param, (default, converter) in param_defaults.items():
-            value = config.get(param)
-            try:
-                setattr(
-                    self,
-                    param,
-                    converter(value) if value not in (None, "") else default,
-                )
-            except (ValueError, TypeError):
-                setattr(self, param, default)
-
-        logger.debug(
-            f"意图识别参数初始化: {self.temperature}, {self.max_tokens}, {self.top_p}, {self.frequency_penalty}"
-        )
-
-        model_key_msg = check_model_key("LLM", self.api_key)
-        if model_key_msg:
-            logger.bind(tag=TAG).error(model_key_msg)
-        self.client = openai.OpenAI(api_key=self.api_key, base_url=self.base_url, timeout=httpx.Timeout(self.timeout))
-
-    def response(self, session_id, dialogue, **kwargs):
->>>>>>> 04b13281
         try:
             responses = self.client.chat.completions.create(
                 model=self.model_name,
@@ -320,22 +285,11 @@
 
             for chunk in stream:
                 if getattr(chunk, "choices", None):
-<<<<<<< HEAD
                     yield chunk.choices[0].delta.content, chunk.choices[0].delta.tool_calls
                 elif isinstance(getattr(chunk, 'usage', None), CompletionUsage):
                     usage_info = getattr(chunk, 'usage', None)
                     logger.info(
                         f"[OPENAI] Token 使用情况：输入 {getattr(usage_info, 'prompt_tokens', '未知')}，"
-=======
-                    yield chunk.choices[0].delta.content, chunk.choices[
-                        0
-                    ].delta.tool_calls
-                # 存在 CompletionUsage 消息时，生成 Token 消耗 log
-                elif isinstance(getattr(chunk, "usage", None), CompletionUsage):
-                    usage_info = getattr(chunk, "usage", None)
-                    logger.bind(tag=TAG).info(
-                        f"Token 消耗：输入 {getattr(usage_info, 'prompt_tokens', '未知')}，"
->>>>>>> 04b13281
                         f"输出 {getattr(usage_info, 'completion_tokens', '未知')}，"
                         f"总计 {getattr(usage_info, 'total_tokens', '未知')}"
                     )
