# 规范约定：
# id生成根据时间时分，文件名对应id，常变数据可以根据模块命名自定义
# 每次对数据表进行改动时，只允许新建新对changeSet，不允许对上一个changeSet配置及文件进行修改
databaseChangeLog:
  - changeSet:
      id: 202503141335
      author: John
      changes:
        - sqlFile:
            encoding: utf8
            path: classpath:db/changelog/202503141335.sql
  - changeSet:
      id: 202503141346
      author: czc
      changes:
        - sqlFile:
            encoding: utf8
            path: classpath:db/changelog/202503141346.sql
  - changeSet:
      id: 202504082211
      author: John
      changes:
        - sqlFile:
            encoding: utf8
            path: classpath:db/changelog/202504082211.sql
  - changeSet:
      id: 202504092335
      author: John
      changes:
        - sqlFile:
            encoding: utf8
            path: classpath:db/changelog/202504092335.sql
  - changeSet:
      id: 202504112044
      author: John
      changes:
        - sqlFile:
            encoding: utf8
            path: classpath:db/changelog/202504112044.sql
  - changeSet:
      id: 202504112058
      author: John
      changes:
        - sqlFile:
            encoding: utf8
            path: classpath:db/changelog/202504112058.sql
  - changeSet:
      id: 202504151206
      author: John
      changes:
        - sqlFile:
            encoding: utf8
            path: classpath:db/changelog/202504151206.sql
  - changeSet:
      id: 202504181536
      author: John
      changes:
        - sqlFile:
            encoding: utf8
            path: classpath:db/changelog/202504181536.sql
  - changeSet:
      id: 202504221135
      author: John
      changes:
        - sqlFile:
            encoding: utf8
            path: classpath:db/changelog/202504221135.sql
  - changeSet:
      id: 202504221555
      author: John
      changes:
        - sqlFile:
            encoding: utf8
            path: classpath:db/changelog/202504221555.sql
  - changeSet:
      id: 202504251422
      author: jiangkunyin
      changes:
        - sqlFile:
            encoding: utf8
            path: classpath:db/changelog/202504251422.sql
  - changeSet:
      id: 202504291043
      author: jiangkunyin
      changes:
        - sqlFile:
            encoding: utf8
            path: classpath:db/changelog/202504291043.sql
  - changeSet:
      id: 202504301341
      author: Goody
      changes:
        - sqlFile:
            encoding: utf8
            path: classpath:db/changelog/202504301341.sql
  - changeSet:
      id: 202505022134
      author: Goody
      changes:
        - sqlFile:
            encoding: utf8
            path: classpath:db/changelog/202505022134.sql
  - changeSet:
      id: 202505081146
      author: hrz
      changes:
        - sqlFile:
            encoding: utf8
            path: classpath:db/changelog/202505081146.sql
  - changeSet:
      id: 202505091409
      author: hrz
      changes:
        - sqlFile:
            encoding: utf8
            path: classpath:db/changelog/202505091409.sql
  - changeSet:
<<<<<<< HEAD
      id: 202505091552
      author: whosmyqueen
      changes:
        - sqlFile:
            encoding: utf8
            path: classpath:db/changelog/202505091552.sql
=======
      id: 202505111914
      author: hrz
      changes:
        - sqlFile:
            encoding: utf8
            path: classpath:db/changelog/202505111914.sql
>>>>>>> 464261a1
<|MERGE_RESOLUTION|>--- conflicted
+++ resolved
@@ -115,18 +115,16 @@
             encoding: utf8
             path: classpath:db/changelog/202505091409.sql
   - changeSet:
-<<<<<<< HEAD
       id: 202505091552
       author: whosmyqueen
       changes:
         - sqlFile:
             encoding: utf8
             path: classpath:db/changelog/202505091552.sql
-=======
+  - changeSet:
       id: 202505111914
       author: hrz
       changes:
         - sqlFile:
             encoding: utf8
-            path: classpath:db/changelog/202505111914.sql
->>>>>>> 464261a1
+            path: classpath:db/changelog/202505111914.sql