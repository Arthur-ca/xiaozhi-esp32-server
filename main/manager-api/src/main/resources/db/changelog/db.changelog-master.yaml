--- conflicted
+++ resolved
@@ -85,7 +85,14 @@
       changes:
         - sqlFile:
             encoding: utf8
-            path: classpath:db/changelog/202504291043.sql
+            path: classpath:db/changelog/202504221555.sql
+  - changeSet:
+      id: 202504291500
+      author: Arthur
+      changes:
+        - sqlFile:
+            encoding: utf8
+            path: classpath:db/changelog/202504291500.sql
   - changeSet:
       id: 202504301341
       author: Goody
@@ -239,15 +246,4 @@
       changes:
         - sqlFile:
             encoding: utf8
-<<<<<<< HEAD
-            path: classpath:db/changelog/202504221555.sql
-  - changeSet:
-      id: 202504291500
-      author: Arthur
-      changes:
-        - sqlFile:
-            encoding: utf8
-            path: classpath:db/changelog/202504291500.sql
-=======
-            path: classpath:db/changelog/202506261637.sql
->>>>>>> 04b13281
+            path: classpath:db/changelog/202506261637.sql